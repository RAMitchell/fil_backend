--- conflicted
+++ resolved
@@ -18,65 +18,14 @@
 
 import numpy as np
 import pytest
-<<<<<<< HEAD
-import treelite
-from hypothesis import given, settings, assume, HealthCheck, note
-from hypothesis import strategies as st
-from hypothesis.extra.numpy import arrays as st_arrays
-=======
->>>>>>> 8787ad37
 from rapids_triton import Client
 import xgboost as xgb
 import lightgbm as lgbm
 import sklearn.ensemble
 import treelite
 
-<<<<<<< HEAD
-TOTAL_SAMPLES = 20
-MODELS = (
-    'xgboost',
-    'xgboost_json',
-    'lightgbm',
-    'lightgbm_rf',
-    'regression',
-    'sklearn',
-    'cuml'
-)
-
-SHAP_MODELS = (
-    'xgboost_shap',
-    #'xgboost_json_shap',
-    #'lightgbm_shap',
-    #'lightgbm_rf_shap',
-    'regression_shap',
-    'sklearn_shap',
-    'cuml_shap'
-)
-
-ModelData = namedtuple('ModelData', (
-    'name',
-    'input_shapes',
-    'output_sizes',
-    'max_batch_size',
-    'ground_truth_model',
-    'config'
-))
-
-# TODO(wphicks): Replace with cache in 3.9
-@lru_cache()
-def valid_shm_modes():
-    """Return a tuple of allowed shared memory modes"""
-    modes = [None]
-    if os.environ.get('CPU_ONLY', 0) == 0:
-        modes.append('cuda')
-    return tuple(modes)
-
-
-@pytest.fixture(scope='session')
-=======
 
 @pytest.fixture(scope="session")
->>>>>>> 8787ad37
 def client():
     """A RAPIDS-Triton client for submitting inference requests"""
     client = Client()
@@ -378,100 +327,6 @@
     }
     model = xgb.XGBClassifier(**training_params)
 
-<<<<<<< HEAD
-class GroundTruthModel:
-    """A reference model used for comparison against results returned from
-    Triton"""
-    def __init__(
-            self,
-            name,
-            model_repo,
-            model_format,
-            predict_proba,
-            output_class,
-            use_cpu,
-            *,
-            model_version=1):
-        model_dir = os.path.join(model_repo, name, f'{model_version}')
-        self.predict_proba = predict_proba
-        self.output_class= output_class
-        self.use_cpu = use_cpu
-
-
-        if use_cpu:
-            self._run_treeshap = False
-        else:
-            self._run_treeshap = True
-
-        if model_format == 'xgboost':
-            model_path = os.path.join(model_dir, 'xgboost.model')
-        elif model_format == 'xgboost_json':
-            model_path = os.path.join(model_dir, 'xgboost.json')
-        elif model_format == 'lightgbm':
-            model_path = os.path.join(model_dir, 'model.txt')
-        elif model_format == 'treelite_checkpoint':
-            if use_cpu:
-                model_path = os.path.join(model_dir, 'checkpoint.tl')
-            else:
-                model_path = os.path.join(model_dir, 'model.pkl')
-        else:
-            raise RuntimeError('Model format not recognized')
-
-        if use_cpu:
-            self._base_model = GTILModel(
-                model_path, model_format, output_class
-            )
-            self._treelite_model = self._base_model.tl_model
-        else:
-            if model_format == 'treelite_checkpoint':
-                with open(model_path, 'rb') as pkl_file:
-                    self._base_model = pickle.load(pkl_file)
-                self._treelite_model = self._base_model
-            else:
-                self._base_model = cuml.ForestInference.load(
-                    model_path, output_class=output_class, model_type=model_format
-                )
-                self._treelite_model =  GTILModel(
-                        model_path, model_format, output_class
-                    ).tl_model
-
-    def predict(self, inputs):
-        if self.predict_proba:
-            result = self._base_model.predict_proba(inputs['input__0'])
-        else:
-            result = self._base_model.predict(inputs['input__0'])
-        output = {'output__0' : result}
-        if self._run_treeshap:
-            explainer = cuml.explainer.TreeExplainer(model=self._treelite_model)
-            treeshap_result = explainer.shap_values(inputs['input__0'])
-            # reshape to the same output as triton
-            # append expected value as the last column
-            if len(treeshap_result.shape) >= 3:
-                treeshap_result = np.swapaxes(treeshap_result, 0, 1)
-                treeshap_result = np.pad(treeshap_result, ((0,0),(0,0),(0,1)))
-                for i in range(len(explainer.expected_value)):
-                    treeshap_result[:,i,-1] = explainer.expected_value[i]
-            else:
-                treeshap_result = np.pad(treeshap_result, ((0,0),(0,1)))
-                treeshap_result[:,-1] = explainer.expected_value
-
-            #output['treeshap_output'] = treeshap_result
-        return output
-
-
-def get_model_data(name, client, model_repo, skip_shap):
-    """All data associated with a model required for generating examples and
-    comparing with ground truth results"""
-    if skip_shap and 'shap' in name:
-        pytest.skip("Treeshap tests not enabled")
-    config = client.get_model_config(name)
-    input_shapes = {
-        input_.name: list(input_.dims) for input_ in config.input
-    }
-    output_sizes = {
-        output.name: np.product(output.dims) * np.dtype('float32').itemsize
-        for output in config.output
-=======
     return model.fit(
         data_with_categoricals(1000, num_features, 91), rng.randint(0, num_class, 1000)
     )
@@ -543,7 +398,6 @@
         "max_depth": 15,
         "n_estimators": 10,
         "feature_types": feature_types,
->>>>>>> 8787ad37
     }
     model = xgb.XGBRegressor(**training_params)
     return model.fit(data_with_categoricals(1000, num_features, 13), rng.random(1000))
@@ -771,152 +625,6 @@
         expected_shap_sum,
     )
 
-<<<<<<< HEAD
-    for i in range(TOTAL_SAMPLES):
-        model_inputs = {
-            name: hypothesis_data.draw(
-                st.one_of(
-                    st.just(default_arrays[name][i:i+1, :]),
-                    st_arrays('float32', [1] + shape)
-                )
-            ) for name, shape in model_data.input_shapes.items()
-        }
-        
-        if model_data.name == 'sklearn' or model_data.name == 'xgboost_shap':
-            for array in model_inputs.values():
-                assume(not np.any(np.isnan(array)))
-        model_output_sizes = {
-            name: size
-            for name, size in model_data.output_sizes.items()
-        }
-        shared_mem = hypothesis_data.draw(st.one_of(
-            st.just(mode) for mode in valid_shm_modes()
-        ))
-        result = client.predict(
-            model_data.name, model_inputs, model_data.output_sizes,
-            shared_mem=shared_mem
-        )
-        for name, input_ in model_inputs.items():
-            all_model_inputs[name].append(input_)
-        for name, size in model_output_sizes.items():
-            total_output_sizes[name] = total_output_sizes.get(name, 0) + size
-        for name, output in result.items():
-            all_triton_outputs[name].append(output)
-
-    all_model_inputs = {
-        name: np.concatenate(arrays)
-        for name, arrays in all_model_inputs.items()
-    }
-    all_triton_outputs = {
-        name: np.concatenate(arrays)
-        for name, arrays in all_triton_outputs.items()
-    }
-
-    ground_truth = model_data.ground_truth_model.predict(all_model_inputs)
-
-    for output_name in sorted(ground_truth.keys()):
-        if model_data.ground_truth_model.predict_proba and not "shap" in output_name:
-            arrays_close(
-                all_triton_outputs[output_name],
-                ground_truth[output_name],
-                rtol=1e-3,
-                atol=1e-2,
-                assert_close=True
-            )
-        else:
-            arrays_close(
-                all_triton_outputs[output_name],
-                ground_truth[output_name],
-                atol=0.1,
-                total_atol=3,
-                assert_close=True
-            )
-        
-
-    # Test entire batch of Hypothesis-generated inputs at once
-    shared_mem = hypothesis_data.draw(st.one_of(
-        st.just(mode) for mode in valid_shm_modes()
-    ))
-    all_triton_outputs = client.predict(
-        model_data.name, all_model_inputs, total_output_sizes,
-        shared_mem=shared_mem
-    )
-
-    for output_name in sorted(ground_truth.keys()):
-        if model_data.ground_truth_model.predict_proba:
-            arrays_close(
-                all_triton_outputs[output_name],
-                ground_truth[output_name],
-                rtol=1e-3,
-                atol=1e-2,
-                assert_close=True
-            )
-        else:
-            arrays_close(
-                all_triton_outputs[output_name],
-                ground_truth[output_name],
-                atol=0.1,
-                total_atol=3,
-                assert_close=True
-            )
-
-
-
-@given(hypothesis_data=st.data())
-@settings(
-    deadline=None,
-    suppress_health_check=(HealthCheck.too_slow, HealthCheck.filter_too_much)
-)
-def test_shap_small(client, shap_model_data, hypothesis_data):
-    # skip gpu for now
-    if shap_model_data.config.instance_group[0].kind == 1:
-        pytest.skip()
-    
-    input_shape = list(shap_model_data.input_shapes.values())[0]
-    X = np.random.rand(6, *input_shape).astype('float32')
-    model_input = {"input__0":X}
-    #ground_truth = shap_model_data.ground_truth_model.predict(model_input)
-
-    # Test entire batch of Hypothesis-generated inputs at once
-    shared_mem = hypothesis_data.draw(st.one_of(
-        st.just(mode) for mode in valid_shm_modes()
-    ))
-
-    model_output_sizes = {
-        name: size * X.shape[0]
-        for name, size in shap_model_data.output_sizes.items()
-    }
-
-    triton_output = client.predict(
-        shap_model_data.name, model_input, model_output_sizes,
-        shared_mem=shared_mem
-    )
-    # Test shapley values efficiency property
-    note(triton_output["output__0"])
-    note(triton_output["treeshap_output"].sum(axis=-1))
-    #note(ground_truth["output__0"])
-    #note(triton_output["output__0"] - triton_output["treeshap_output"].sum(axis=-1))
-    #note(triton_output["output__0"].shape)
-    #note(triton_output["treeshap_output"].shape)
-    if len(triton_output["output__0"].shape) ==2 and len(triton_output["treeshap_output"].shape) == 2:
-        triton_output["output__0"] = triton_output["output__0"][:,1]
-    assert np.allclose(triton_output["treeshap_output"].sum(axis=-1), triton_output["output__0"],atol=1e-2,rtol=1e-2)
-                
-
-@pytest.mark.parametrize("shared_mem", valid_shm_modes())
-def test_max_batch(client, model_data, shared_mem):
-    """Test processing of a single maximum-sized batch"""
-    return
-    max_inputs = {
-    }
-    model_output_sizes = {
-        name: size * model_data.max_batch_size
-        for name, size in model_data.output_sizes.items()
-    }
-    shared_mem = valid_shm_modes()[0]
-    result = client.predict(
-        model_data.name, max_inputs, model_output_sizes, shared_mem=shared_mem
-=======
 
 def get_cuml_regressor(num_features):
     cuml = pytest.importorskip("cuml")
@@ -983,7 +691,6 @@
         model.predict(X),
         model.predict_proba(X),
         model._raw_predict(X),
->>>>>>> 8787ad37
     )
 
 
